module versionary-api

go 1.19

require (
	github.com/aws/aws-lambda-go v1.40.0
	github.com/aws/aws-sdk-go-v2 v1.18.0
	github.com/aws/aws-sdk-go-v2/config v1.18.22
	github.com/aws/aws-sdk-go-v2/service/dynamodb v1.19.6
	github.com/aws/aws-sdk-go-v2/service/s3 v1.33.0
	github.com/aws/aws-sdk-go-v2/service/ses v1.15.8
	github.com/aws/aws-sdk-go-v2/service/ssm v1.36.3
	github.com/aws/smithy-go v1.13.5
	github.com/awslabs/aws-lambda-go-api-proxy v0.14.0
	github.com/azr/phash v0.2.0
	github.com/gin-gonic/gin v1.9.0
	github.com/microcosm-cc/bluemonday v1.0.23
	github.com/spf13/cobra v1.7.0
	github.com/stretchr/testify v1.8.2
	github.com/swaggo/files v1.0.1
	github.com/swaggo/gin-swagger v1.6.0
	github.com/swaggo/swag v1.16.1
	github.com/voxtechnica/tuid-go v1.0.2
	github.com/voxtechnica/user-agent v0.9.2
	github.com/voxtechnica/versionary v1.3.0
<<<<<<< HEAD
	golang.org/x/image v0.6.0
	golang.org/x/tools v0.7.0
=======
	golang.org/x/image v0.7.0
>>>>>>> 19a93da4
)

require (
	github.com/KyleBanks/depth v1.2.1 // indirect
	github.com/aws/aws-sdk-go-v2/aws/protocol/eventstream v1.4.10 // indirect
	github.com/aws/aws-sdk-go-v2/credentials v1.13.21 // indirect
	github.com/aws/aws-sdk-go-v2/feature/ec2/imds v1.13.3 // indirect
	github.com/aws/aws-sdk-go-v2/internal/configsources v1.1.33 // indirect
	github.com/aws/aws-sdk-go-v2/internal/endpoints/v2 v2.4.27 // indirect
	github.com/aws/aws-sdk-go-v2/internal/ini v1.3.34 // indirect
	github.com/aws/aws-sdk-go-v2/internal/v4a v1.0.25 // indirect
	github.com/aws/aws-sdk-go-v2/service/internal/accept-encoding v1.9.11 // indirect
	github.com/aws/aws-sdk-go-v2/service/internal/checksum v1.1.28 // indirect
	github.com/aws/aws-sdk-go-v2/service/internal/endpoint-discovery v1.7.27 // indirect
	github.com/aws/aws-sdk-go-v2/service/internal/presigned-url v1.9.27 // indirect
	github.com/aws/aws-sdk-go-v2/service/internal/s3shared v1.14.2 // indirect
	github.com/aws/aws-sdk-go-v2/service/sso v1.12.9 // indirect
	github.com/aws/aws-sdk-go-v2/service/ssooidc v1.14.9 // indirect
	github.com/aws/aws-sdk-go-v2/service/sts v1.18.10 // indirect
	github.com/aymerick/douceur v0.2.0 // indirect
	github.com/azr/gift v1.1.2 // indirect
	github.com/bytedance/sonic v1.8.8 // indirect
	github.com/chenzhuoyu/base64x v0.0.0-20221115062448-fe3a3abad311 // indirect
	github.com/davecgh/go-spew v1.1.1 // indirect
	github.com/disintegration/imaging v1.6.2 // indirect
	github.com/gin-contrib/sse v0.1.0 // indirect
	github.com/go-openapi/jsonpointer v0.19.6 // indirect
	github.com/go-openapi/jsonreference v0.20.2 // indirect
	github.com/go-openapi/spec v0.20.9 // indirect
	github.com/go-openapi/swag v0.22.3 // indirect
	github.com/go-playground/locales v0.14.1 // indirect
	github.com/go-playground/universal-translator v0.18.1 // indirect
	github.com/go-playground/validator/v10 v10.12.0 // indirect
	github.com/goccy/go-json v0.10.2 // indirect
	github.com/gorilla/css v1.0.0 // indirect
	github.com/inconshreveable/mousetrap v1.1.0 // indirect
	github.com/jmespath/go-jmespath v0.4.0 // indirect
	github.com/josharian/intern v1.0.0 // indirect
	github.com/json-iterator/go v1.1.12 // indirect
	github.com/klauspost/cpuid/v2 v2.2.4 // indirect
	github.com/leodido/go-urn v1.2.3 // indirect
	github.com/mailru/easyjson v0.7.7 // indirect
	github.com/mattn/go-isatty v0.0.18 // indirect
	github.com/modern-go/concurrent v0.0.0-20180306012644-bacd9c7ef1dd // indirect
	github.com/modern-go/reflect2 v1.0.2 // indirect
	github.com/pelletier/go-toml/v2 v2.0.7 // indirect
	github.com/pmezard/go-difflib v1.0.0 // indirect
	github.com/spf13/pflag v1.0.5 // indirect
	github.com/twitchyliquid64/golang-asm v0.15.1 // indirect
	github.com/ugorji/go/codec v1.2.11 // indirect
	golang.org/x/arch v0.3.0 // indirect
<<<<<<< HEAD
	golang.org/x/crypto v0.7.0 // indirect
	golang.org/x/mod v0.9.0 // indirect
	golang.org/x/net v0.8.0 // indirect
	golang.org/x/sys v0.6.0 // indirect
	golang.org/x/text v0.8.0 // indirect
	google.golang.org/protobuf v1.29.1 // indirect
=======
	golang.org/x/crypto v0.8.0 // indirect
	golang.org/x/net v0.9.0 // indirect
	golang.org/x/sys v0.7.0 // indirect
	golang.org/x/text v0.9.0 // indirect
	golang.org/x/tools v0.8.0 // indirect
	google.golang.org/protobuf v1.30.0 // indirect
>>>>>>> 19a93da4
	gopkg.in/yaml.v3 v3.0.1 // indirect
)<|MERGE_RESOLUTION|>--- conflicted
+++ resolved
@@ -23,12 +23,7 @@
 	github.com/voxtechnica/tuid-go v1.0.2
 	github.com/voxtechnica/user-agent v0.9.2
 	github.com/voxtechnica/versionary v1.3.0
-<<<<<<< HEAD
-	golang.org/x/image v0.6.0
-	golang.org/x/tools v0.7.0
-=======
 	golang.org/x/image v0.7.0
->>>>>>> 19a93da4
 )
 
 require (
@@ -80,20 +75,11 @@
 	github.com/twitchyliquid64/golang-asm v0.15.1 // indirect
 	github.com/ugorji/go/codec v1.2.11 // indirect
 	golang.org/x/arch v0.3.0 // indirect
-<<<<<<< HEAD
-	golang.org/x/crypto v0.7.0 // indirect
-	golang.org/x/mod v0.9.0 // indirect
-	golang.org/x/net v0.8.0 // indirect
-	golang.org/x/sys v0.6.0 // indirect
-	golang.org/x/text v0.8.0 // indirect
-	google.golang.org/protobuf v1.29.1 // indirect
-=======
 	golang.org/x/crypto v0.8.0 // indirect
 	golang.org/x/net v0.9.0 // indirect
 	golang.org/x/sys v0.7.0 // indirect
 	golang.org/x/text v0.9.0 // indirect
 	golang.org/x/tools v0.8.0 // indirect
 	google.golang.org/protobuf v1.30.0 // indirect
->>>>>>> 19a93da4
 	gopkg.in/yaml.v3 v3.0.1 // indirect
 )