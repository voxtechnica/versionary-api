module versionary-api

go 1.21

require (
	github.com/aws/aws-lambda-go v1.41.0
	github.com/aws/aws-sdk-go-v2 v1.21.0
	github.com/aws/aws-sdk-go-v2/config v1.18.43
	github.com/aws/aws-sdk-go-v2/service/dynamodb v1.22.0
	github.com/aws/aws-sdk-go-v2/service/s3 v1.40.0
	github.com/aws/aws-sdk-go-v2/service/ses v1.16.8
	github.com/aws/aws-sdk-go-v2/service/ssm v1.38.0
	github.com/aws/smithy-go v1.14.2
	github.com/awslabs/aws-lambda-go-api-proxy v0.16.0
	github.com/corona10/goimagehash v1.1.0
	github.com/gin-gonic/gin v1.9.1
	github.com/microcosm-cc/bluemonday v1.0.25
	github.com/spf13/cobra v1.7.0
	github.com/stretchr/testify v1.8.4
	github.com/swaggo/files v1.0.1
	github.com/swaggo/gin-swagger v1.6.0
	github.com/swaggo/swag v1.16.2
	github.com/voxtechnica/tuid-go v1.0.2
	github.com/voxtechnica/user-agent v0.9.2
	github.com/voxtechnica/versionary v1.3.0
	golang.org/x/image v0.12.0
)

require (
	github.com/KyleBanks/depth v1.2.1 // indirect
	github.com/aws/aws-sdk-go-v2/aws/protocol/eventstream v1.4.13 // indirect
	github.com/aws/aws-sdk-go-v2/credentials v1.13.41 // indirect
	github.com/aws/aws-sdk-go-v2/feature/ec2/imds v1.13.11 // indirect
	github.com/aws/aws-sdk-go-v2/internal/configsources v1.1.41 // indirect
	github.com/aws/aws-sdk-go-v2/internal/endpoints/v2 v2.4.35 // indirect
	github.com/aws/aws-sdk-go-v2/internal/ini v1.3.43 // indirect
	github.com/aws/aws-sdk-go-v2/internal/v4a v1.1.4 // indirect
	github.com/aws/aws-sdk-go-v2/service/internal/accept-encoding v1.9.14 // indirect
	github.com/aws/aws-sdk-go-v2/service/internal/checksum v1.1.36 // indirect
	github.com/aws/aws-sdk-go-v2/service/internal/endpoint-discovery v1.7.35 // indirect
	github.com/aws/aws-sdk-go-v2/service/internal/presigned-url v1.9.35 // indirect
	github.com/aws/aws-sdk-go-v2/service/internal/s3shared v1.15.4 // indirect
	github.com/aws/aws-sdk-go-v2/service/sso v1.15.0 // indirect
	github.com/aws/aws-sdk-go-v2/service/ssooidc v1.17.1 // indirect
	github.com/aws/aws-sdk-go-v2/service/sts v1.23.0 // indirect
	github.com/aymerick/douceur v0.2.0 // indirect
	github.com/bytedance/sonic v1.10.1 // indirect
	github.com/chenzhuoyu/base64x v0.0.0-20230717121745-296ad89f973d // indirect
	github.com/chenzhuoyu/iasm v0.9.0 // indirect
	github.com/davecgh/go-spew v1.1.1 // indirect
	github.com/gabriel-vasile/mimetype v1.4.2 // indirect
	github.com/gin-contrib/sse v0.1.0 // indirect
	github.com/go-openapi/jsonpointer v0.20.0 // indirect
	github.com/go-openapi/jsonreference v0.20.2 // indirect
	github.com/go-openapi/spec v0.20.9 // indirect
	github.com/go-openapi/swag v0.22.4 // indirect
	github.com/go-playground/locales v0.14.1 // indirect
	github.com/go-playground/universal-translator v0.18.1 // indirect
	github.com/go-playground/validator/v10 v10.15.5 // indirect
	github.com/goccy/go-json v0.10.2 // indirect
	github.com/gorilla/css v1.0.0 // indirect
	github.com/inconshreveable/mousetrap v1.1.0 // indirect
	github.com/jmespath/go-jmespath v0.4.0 // indirect
	github.com/josharian/intern v1.0.0 // indirect
	github.com/json-iterator/go v1.1.12 // indirect
	github.com/klauspost/cpuid/v2 v2.2.5 // indirect
	github.com/leodido/go-urn v1.2.4 // indirect
	github.com/mailru/easyjson v0.7.7 // indirect
	github.com/mattn/go-isatty v0.0.19 // indirect
	github.com/modern-go/concurrent v0.0.0-20180306012644-bacd9c7ef1dd // indirect
	github.com/modern-go/reflect2 v1.0.2 // indirect
	github.com/nfnt/resize v0.0.0-20180221191011-83c6a9932646 // indirect
	github.com/pelletier/go-toml/v2 v2.1.0 // indirect
	github.com/pmezard/go-difflib v1.0.0 // indirect
	github.com/rogpeppe/go-internal v1.11.0 // indirect
	github.com/spf13/pflag v1.0.5 // indirect
	github.com/twitchyliquid64/golang-asm v0.15.1 // indirect
	github.com/ugorji/go/codec v1.2.11 // indirect
<<<<<<< HEAD
	golang.org/x/arch v0.4.0 // indirect
	golang.org/x/crypto v0.13.0 // indirect
	golang.org/x/exp v0.0.0-20230905200255-921286631fa9 // indirect
=======
	golang.org/x/arch v0.5.0 // indirect
	golang.org/x/crypto v0.13.0 // indirect
>>>>>>> 65b8ab74
	golang.org/x/net v0.15.0 // indirect
	golang.org/x/sys v0.12.0 // indirect
	golang.org/x/text v0.13.0 // indirect
	golang.org/x/tools v0.13.0 // indirect
	google.golang.org/protobuf v1.31.0 // indirect
	gopkg.in/yaml.v3 v3.0.1 // indirect
)<|MERGE_RESOLUTION|>--- conflicted
+++ resolved
@@ -76,14 +76,8 @@
 	github.com/spf13/pflag v1.0.5 // indirect
 	github.com/twitchyliquid64/golang-asm v0.15.1 // indirect
 	github.com/ugorji/go/codec v1.2.11 // indirect
-<<<<<<< HEAD
-	golang.org/x/arch v0.4.0 // indirect
-	golang.org/x/crypto v0.13.0 // indirect
-	golang.org/x/exp v0.0.0-20230905200255-921286631fa9 // indirect
-=======
 	golang.org/x/arch v0.5.0 // indirect
 	golang.org/x/crypto v0.13.0 // indirect
->>>>>>> 65b8ab74
 	golang.org/x/net v0.15.0 // indirect
 	golang.org/x/sys v0.12.0 // indirect
 	golang.org/x/text v0.13.0 // indirect
