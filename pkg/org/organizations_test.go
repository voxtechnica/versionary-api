--- conflicted
+++ resolved
@@ -194,17 +194,8 @@
 // Ask for v.Map(), how it works and how to implement it in this test
 func TestReadNames(t *testing.T) {
 	expect := assert.New(t)
-<<<<<<< HEAD
 	idsAndNames, err := service.ReadNames(ctx, false, 4, "") 
 	fmt.Println("SHOW ME: ", idsAndNames)
-=======
-	idsAndNames, err := service.ReadNames(ctx, false, 3, "")
-	onlyNames := make([]string, 0, len(idsAndNames))
-
-	for _, kv := range idsAndNames {
-		onlyNames = append(onlyNames, kv.Value)
-	}
->>>>>>> 0983a565
 	if expect.NoError(err) {
 		// onlyNames := make([]string, 0, len(idsAndNames))
 		// for _, kv := range idsAndNames {
@@ -220,12 +211,8 @@
 // work with Dave on this one
 func TestReadAllNames(t *testing.T) {
 	expect := assert.New(t)
-<<<<<<< HEAD
 	idsAndNames, err := service.ReadAllNames(ctx, true) 
 	fmt.Println("SHOW ME: ", idsAndNames)
-=======
-	idsAndNames, err := service.ReadAllNames(ctx, true)
->>>>>>> 0983a565
 
 	// expectedNames := []v.TextValue{
 	// 	{Value: o11.Name},
@@ -281,11 +268,7 @@
 func TestReadOrganizationsByStatus(t *testing.T) {
 	expect := assert.New(t)
 	checkOrgs, err := service.ReadOrganizationsByStatus(ctx, "DISABLED", false, 1, "")
-<<<<<<< HEAD
 	if expect.NoError(err) && expect.NotEmpty(checkOrgs){
-=======
-	if expect.NoError(err) {
->>>>>>> 0983a565
 		expect.Equal(o30, checkOrgs[0])
 	}
 }
@@ -301,21 +284,12 @@
 func TestReadAllOrganizationsByStatus(t *testing.T) {
 	expect := assert.New(t)
 	checkOrgs, err := service.ReadAllOrganizationsByStatus(ctx, "ENABLED")
-<<<<<<< HEAD
 	if expect.NoError(err) && expect.NotEmpty(checkOrgs){		
 		var numOfOrgs  []int
 		var orgsIds []string
 		for i, v := range checkOrgs {
 			numOfOrgs = append(numOfOrgs, i)
 			orgsIds = append(orgsIds, v.ID)
-=======
-	if expect.NoError(err) {
-		for _, v := range checkOrgs {
-			if v.Status == o11.Status {
-				expect.Equal(v, o11)
-				break
-			}
->>>>>>> 0983a565
 		}
 		expect.GreaterOrEqual(len(numOfOrgs), 2)
 		expect.Subset(knownIDs, orgsIds)
@@ -328,7 +302,6 @@
 	if expect.NoError(err) {
 		expect.Contains(string(checkOrgs), o30.Status)
 	}
-<<<<<<< HEAD
 }
 
 func TestDeleteVersion(t *testing.T) {
@@ -343,6 +316,3 @@
 }
 
 
-=======
-}
->>>>>>> 0983a565
