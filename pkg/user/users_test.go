--- conflicted
+++ resolved
@@ -106,24 +106,6 @@
 	}
 
 	u11 = User{
-<<<<<<< HEAD
-		ID:				id1,
-		VersionID:     	id1,    
-		CreatedAt:     	t1, 
-		UpdatedAt:     	t1, 
-		GivenName:     	"User_1_updated",    
-		FamilyName:   	"Family_1_updated",   
-		Email:        	"user_one_updated@test.com",    
-		Status:			ENABLED,
-		Roles:         	[]string{"admin", "assistant", "manager", "owner"},  
-		OrgID:         	orgID1,    
-		OrgName:      	"Test Organization 1",       
-	}
-
-	knownUsers = []User{u11, u20, u30, u40, u50}
-	knownIDs    = []string{id1, id2, id3, id4, id5}
-	knownEnabledIDs    = []string{id1, id2, id3, id4}
-=======
 		ID:         id1,
 		VersionID:  id1,
 		CreatedAt:  t1,
@@ -139,7 +121,7 @@
 
 	knownUsers      = []User{u11, u20, u30, u40, u50}
 	knownIDs        = []string{id1, id2, id3, id4, id5}
->>>>>>> 2b0326e7
+	knownEnabledIDs = []string{id1, id2, id3, id4}
 	knownUserEmails = []string{u11.Email, u20.Email, u30.Email, u40.Email, u50.Email}
 	knownOrgIDs     = []string{orgID1, orgID3, orgID4}
 	knownOrgNames   = []string{"Test Organization 1", "Test Organization 3", "Test Organization 4"}
@@ -475,7 +457,7 @@
 	expect := assert.New(t)
 	users, err := service.ReadAllUsersByOrgID(ctx, orgID1)
 	if expect.NoError(err) {
-		expect.Equal(len(users),1)
+		expect.Equal(len(users), 1)
 		expect.Contains(users, u11)
 	}
 }
@@ -536,15 +518,7 @@
 	expect := assert.New(t)
 	usersByRole, err := service.ReadAllUsersByRole(ctx, "assistant")
 	if expect.NoError(err) && expect.NotEmpty(usersByRole) {
-<<<<<<< HEAD
 		expect.Equal(len(usersByRole), 4)
-=======
-		var numOfUsers []int
-		for i := range usersByRole {
-			numOfUsers = append(numOfUsers, i)
-		}
-		expect.GreaterOrEqual(len(numOfUsers), 4)
->>>>>>> 2b0326e7
 	}
 }
 
@@ -613,10 +587,6 @@
 		expect.Equal(len(checkUsers), 4)
 		expect.Subset(usersIDs, knownEnabledIDs)
 	}
-<<<<<<< HEAD
-=======
-
->>>>>>> 2b0326e7
 }
 
 func TestReadAllUsersByStatusAsJSON(t *testing.T) {
